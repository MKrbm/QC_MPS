--- conflicted
+++ resolved
@@ -53,11 +53,6 @@
         norm = torch.sum(x, dim=-1, keepdim=True).clamp(min=1e-8)
         return x / norm
 
-<<<<<<< HEAD
-    def filter_dataset(dataset, allowed_digits):
-        indices = [i for i in range(len(dataset)) if dataset[i][1] in allowed_digits]
-        return torch.utils.data.Subset(dataset, indices)
-=======
 
     class FilteredDataset(torch.utils.data.Dataset):
         def __init__(self, dataset, allowed_digits=[0,1]):
@@ -76,7 +71,6 @@
             new_label = self.label_to_index[original_label]
             return data, new_label
 
->>>>>>> 451ef2f1
 
     transform = transforms.Compose([
         transforms.Resize(img_size),
