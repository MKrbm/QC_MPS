--- conflicted
+++ resolved
@@ -90,151 +90,8 @@
         "--lr", type=float, default=0.01, help="Learning rate (default: 0.01)."
     )
 
-<<<<<<< HEAD
-    # Use subparsers to separate model-specific arguments.
-    subparsers = parser.add_subparsers(
-        dest="model",
-        required=True,
-        help="Select the model to train: 'tpcp', 'umps', or 'mpsae'.",
-    )
-
-    # ----- Subparser for TPCP training -----
-    tpcp_parser = subparsers.add_parser(
-        "tpcp", help="Train TPCP MPS on MNIST (digits 0 & 1)."
-    )
-    # Common TPCP parameters.
-    # Plain training mode arguments.
-    tpcp_parser.add_argument(
-        "--manifold",
-        type=str,
-        default="Exact",
-        choices=["Exact", "Frobenius", "Canonical", "Cayley", "MatrixExp", "ForwardEuler", "Original"],
-        help="Manifold type (default: Exact; used in plain training mode only)."
-    )
-    tpcp_parser.add_argument(
-        "--optimizer",
-        type=str,
-        default="adam",
-        choices=["adam", "sgd"],
-        help="Optimizer (default: adam; used in plain training mode only)."
-    )
-    tpcp_parser.add_argument(
-        "--K",
-        type=int,
-        default=1,
-        help="Number of Kraus operators (default: 1; used in plain training mode only)."
-    )
-
-    # ----- Subparser for UMPS training -----
-    umps_parser = subparsers.add_parser(
-        "umps", help="Train uMPS on MNIST (digits 0 & 1)."
-    )
-    umps_parser.add_argument(
-        "--check_bp",
-        action="store_true",
-        help="Check BP training (default: False)."
-    )
-    
-
-    # ----- Subparser for MPSAE training -----
-    mpsae_parser = subparsers.add_parser(
-        "mpsae", help="Train MPS Adiabatic Encoder (MPSAE) on synthetic data."
-    )
-    mpsae_parser.add_argument(
-        "--n", type=int, default=256, help="Input vector dimension (default: 256)."
-    )
-    mpsae_parser.add_argument(
-        "--simple_epochs",
-        type=int,
-        default=1,
-        help="Epochs for SimpleMPS training (default: 1).",
-    )
-    mpsae_parser.add_argument(
-        "--min_epochs",
-        type=int,
-        default=3,
-        help="Min epochs before convergence (default: 3).",
-    )
-    mpsae_parser.add_argument(
-        "--patience", type=int, default=2, help="Patience for convergence (default: 2)."
-    )
-    mpsae_parser.add_argument(
-        "--conv_strategy",
-        type=str,
-        default="absolute",
-        choices=["absolute", "relative"],
-        help="Convergence strategy (default: absolute).",
-    )
-    mpsae_parser.add_argument(
-        "--conv_threshold",
-        type=float,
-        default=1e-4,
-        help="Convergence threshold (default: 1e-4).",
-    )
-    mpsae_parser.add_argument(
-        "--K",
-        type=int,
-        default=1,
-        help="Number of Kraus operators per site (default: 1).",
-    )
-    mpsae_parser.add_argument(
-        "--manifold",
-        type=str,
-        default="Exact",
-        choices=[
-            "Exact",
-            "Frobenius",
-            "Canonical",
-            "Cayley",
-            "MatrixExp",
-            "ForwardEuler",
-            "Original",
-        ],
-        help="Manifold type (default: Exact).",
-    )
-    mpsae_parser.add_argument(
-        "--optimizer",
-        type=str,
-        default="adam",
-        choices=["adam", "sgd"],
-        help="Optimizer (default: adam).",
-    )
-    mpsae_parser.add_argument(
-        "--simple_lr",
-        type=float,
-        default=0.001,
-        help="Learning rate for SimpleMPS training (default: 0.001).",
-    )
-    # Adaptive mode arguments.
-    mpsae_parser.add_argument(
-        "--mode",
-        type=str,
-        default="adaptive",
-        choices=["adaptive", "plain"],
-        help="MPSAE training mode: 'adaptive' for adaptive lambda scheduling (default) or 'plain' for plain MPSAE training."
-    )
-
-    mpsae_parser.add_argument(
-        "--total_schedule_steps",
-        type=int,
-        default=10,
-        help="Total number of lambda schedule steps (default: 10)."
-    )
-    mpsae_parser.add_argument(
-        "--schedule_type",
-        type=str,
-        default="cosine",
-        choices=["linear", "polynomial", "soft_exponential", "cosine"],
-        help="Type of lambda schedule (default: cosine)."
-    )
-
-
-    # Parse all the arguments.
-    args = parser.parse_args()
-=======
     # Parse common arguments and leave remaining args for model-specific options.
     args, remaining_args = parser.parse_known_args()
->>>>>>> 451ef2f1
 
     # Set random seeds if provided.
     if args.seed is not None:
@@ -259,109 +116,8 @@
         num_data=args.num_data,
     )
 
-<<<<<<< HEAD
-    # Call the appropriate training function based on the model.
-    if args.model == "tpcp":
-        # Plain TPCP training mode:
-        _ = tpcp_train(
-            dataloader=dataloader,
-            device=device,
-            N=img_size * img_size,
-            d=2,
-            K=args.K,
-            with_identity=False,  # adjust as desired.
-            manifold=args.manifold,
-            optimizer_name=args.optimizer,
-            epochs=args.epochs,
-            lr=args.lr,
-            log_steps=args.log_steps,
-            dtype=torch.float64,
-        )
-    elif args.model == "umps":
-        if args.check_bp:
-            _ = umps_bp_train(
-                dataloader=dataloader,
-                device=device,
-                N=img_size * img_size,
-                chi=2,
-                d=2,
-                l=2,
-                layers=1,
-                epochs=args.epochs,
-                lr=args.lr,
-                log_steps=args.log_steps,
-                dtype=torch.float64,
-            )
-        else:
-            _ = umps_train(
-                dataloader=dataloader,
-                device=device,
-                N=img_size * img_size,
-                chi=2,
-                d=2,
-                l=2,
-                layers=1,
-                epochs=args.epochs,
-                lr=args.lr,
-                log_steps=args.log_steps,
-                dtype=torch.float64,
-            )
-    elif args.model == "mpsae":
-        if args.mode == "adaptive":
-            # Use the adaptive lambda training function for MPSAE.
-            _ = mpsae_adaptive_train(
-                dataloader=dataloader,
-                device=device,
-                N=args.n,
-                mps_epochs=args.simple_epochs,
-                mps_lr=args.simple_lr,
-                mps_optimize="greedy",
-                manifold=args.manifold,
-                K=args.K,
-                max_epochs=args.epochs,
-                min_epochs=args.min_epochs,
-                patience=args.patience,
-                conv_strategy=args.conv_strategy,
-                conv_threshold=args.conv_threshold,
-                lr=args.lr,
-                log_steps=args.log_steps,
-                dtype=torch.float64,
-                total_schedule_steps=args.total_schedule_steps,
-                schedule_type=args.schedule_type,  # Choose among 'linear', 'polynomial', 'soft_exponential', 'cosine'.
-                poly_power=2,
-                k=0.1,
-                spike_threshold=0.1,
-            )
-        else:
-            _ = mpsae_train(
-                dataloader=dataloader,
-                device=device,
-                N=args.n,
-                d=2,
-                l=2,
-                mps_epochs=args.simple_epochs,
-                mps_lr=args.simple_lr,
-                mps_optimize="greedy",
-                manifold=args.manifold,
-                optimizer_name=args.optimizer,
-                K=args.K,
-                max_epochs=args.epochs,
-                min_epochs=args.min_epochs,
-                patience=args.patience,
-                conv_strategy=args.conv_strategy,
-                conv_threshold=args.conv_threshold,
-                lr=args.lr,
-                log_steps=args.log_steps,
-                weight_values=None,
-                dtype=torch.float64,
-            )
-    else:
-        raise ValueError("Unknown model type specified.")
-
-=======
     # Delegate the model-specific training to `run_training`.
     run_training(args, remaining_args, dataloader, N=img_size * img_size)
->>>>>>> 451ef2f1
 
 if __name__ == "__main__":
     main()